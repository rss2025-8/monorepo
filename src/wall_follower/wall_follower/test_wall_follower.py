--- conflicted
+++ resolved
@@ -37,21 +37,9 @@
 
         # Fetch constants from the ROS parameter server
         self.TEST_NAME = self.get_parameter("name").get_parameter_value().string_value
-<<<<<<< HEAD
-        self.SCAN_TOPIC = (
-            self.get_parameter("scan_topic").get_parameter_value().string_value
-        )
-        self.POSE_TOPIC = (
-            self.get_parameter("pose_topic").get_parameter_value().string_value
-        )
-        self.DRIVE_TOPIC = (
-            self.get_parameter("drive_topic").get_parameter_value().string_value
-        )
-=======
         self.SCAN_TOPIC = self.get_parameter("scan_topic").get_parameter_value().string_value
         self.POSE_TOPIC = self.get_parameter("pose_topic").get_parameter_value().string_value
         self.DRIVE_TOPIC = self.get_parameter("wall_follower_topic").get_parameter_value().string_value
->>>>>>> 10408025
 
         self.SIDE = self.get_parameter("side").get_parameter_value().integer_value
         self.VELOCITY = (
