--- conflicted
+++ resolved
@@ -35,16 +35,6 @@
         self.total_error = 0.0  # Integral of error w.r.t. t
 
     def update(self, error: float, time: rclpy.time.Time) -> float:
-<<<<<<< HEAD
-        """Update with the current error and the time it was measured. Returns a new control output."""
-        duration: rclpy.time.Duration = time - self.time
-        d_error = (error - self.last_error) / (
-            duration.nanoseconds / 1e9
-        )  # d(Error)/dt
-        correction = -error * self.K_P - d_error * self.K_D
-        self.time = time
-        self.last_error = error
-=======
         """Update PID state with the current error and the time that error was *measured*. Returns a new control output.
 
         For example, with Kp = 2 and Ki = Kd = 0, an error of 1 results in a control output of -2.
@@ -54,7 +44,6 @@
         self.total_error += error / dt
         correction = -(self.kp * error + self.kd * d_error + self.ki * self.total_error)
         self.prev_time, self.prev_error = time, error
->>>>>>> 10408025
         return correction
 
 
@@ -91,26 +80,6 @@
         self.declare_parameter("debug", 1)
 
         # Fetch constants from the ROS parameter server
-<<<<<<< HEAD
-        # DO NOT MODIFY THIS! This is necessary for the tests to be able to test varying parameters!
-        self.SCAN_TOPIC = (
-            self.get_parameter("scan_topic").get_parameter_value().string_value
-        )
-        self.DRIVE_TOPIC = (
-            self.get_parameter("drive_topic").get_parameter_value().string_value
-        )
-        self.SIDE = self.get_parameter("side").get_parameter_value().integer_value
-        self.VELOCITY = (
-            self.get_parameter("velocity").get_parameter_value().double_value
-        )
-        self.DESIRED_DISTANCE = (
-            self.get_parameter("desired_distance").get_parameter_value().double_value
-        )
-
-        # This activates the parameters_callback function so that the tests are able
-        # to change the parameters during testing.
-        # DO NOT MODIFY THIS!
-=======
         # This is necessary for the tests to be able to test varying parameters!
         self.SCAN_TOPIC = self.get_parameter("scan_topic").get_parameter_value().string_value
         self.DRIVE_TOPIC = self.get_parameter("wall_follower_topic").get_parameter_value().string_value
@@ -118,7 +87,6 @@
         self.VELOCITY = self.get_parameter("velocity").get_parameter_value().double_value
         self.DESIRED_DISTANCE = self.get_parameter("desired_distance").get_parameter_value().double_value
         # This activates the parameters_callback function so the tests can change parameters.
->>>>>>> 10408025
         self.add_on_set_parameters_callback(self.parameters_callback)
 
         # Init PID
@@ -135,25 +103,6 @@
         # self.VELOCITY = 2.0
 
         # Init publishers and subscribers
-<<<<<<< HEAD
-        self.laser_sub = self.create_subscription(
-            LaserScan, self.SCAN_TOPIC, self.on_laser_scan, 10
-        )
-        self.drive_pub = self.create_publisher(
-            AckermannDriveStamped, self.DRIVE_TOPIC, 10
-        )
-        self.filtered_pub = self.create_publisher(LaserScan, "/filtered_scan", 10)
-        self.line_pub = self.create_publisher(Marker, "/closest_line", 1)
-
-        # Init PID
-        self.pid = PID(self.get_clock().now())
-
-    def create_drive_message(
-        self, steering_angle: float, speed: float
-    ) -> AckermannDriveStamped:
-        """Creates an AckermannDriveStamped message with the specified steering_angle (radians) and speed (m/s)."""
-        # Setup and publish AckermannDriveStamped message
-=======
         self.laser_sub = self.create_subscription(LaserScan, self.SCAN_TOPIC, self.on_laser_scan, 10)
         self.drive_pub = self.create_publisher(AckermannDriveStamped, self.DRIVE_TOPIC, 10)
         self.line_pub = self.create_publisher(Marker, "/line", 1)  # Side wall
@@ -175,7 +124,6 @@
 
     def drive(self, steering_angle: float, speed: float):
         """Publishes to the drive topic with the given steering angle (radians) and speed (m/s)."""
->>>>>>> 10408025
         header = Header(stamp=self.get_clock().now().to_msg())
         drive = AckermannDrive(
             steering_angle=steering_angle,
@@ -211,71 +159,6 @@
         return m, b, X, Y
 
     def on_laser_scan(self, msg: LaserScan):
-<<<<<<< HEAD
-        """Finds and publishes the longest return (angle/distance)."""
-        # TODO Convert code to numpy
-        # Angles of LIDAR points to consider
-        ANGLE_LIMIT_WALL_SIDE = math.radians(90)  # Include more point on the wall side
-        ANGLE_LIMIT_OPEN_SIDE = math.radians(
-            15
-        )  # Include a bit of points on the non-wall side (corners)
-        FRONT_WEIGHT = 2.5  # Amount to shrink distance of points in front by
-        points = []  # Filtered to only (x, y) points on the wall
-        filtered_ranges = []  # For visualization only
-        for i, dist in enumerate(msg.ranges):
-            angle = msg.angle_min + (msg.angle_increment * i)
-            if -ANGLE_LIMIT_OPEN_SIDE <= angle * self.SIDE <= ANGLE_LIMIT_WALL_SIDE:
-                # Weight points in front as closer to the car (up to X times closer)
-                if abs(angle) <= ANGLE_LIMIT_OPEN_SIDE:
-                    dist /= (
-                        FRONT_WEIGHT
-                        - (FRONT_WEIGHT - 1) * abs(angle) / ANGLE_LIMIT_OPEN_SIDE
-                    )
-                points.append((dist * math.cos(angle), dist * math.sin(angle)))
-                filtered_ranges.append(dist)
-            else:
-                filtered_ranges.append(float("inf"))
-
-        # Calculate error and steering angle
-        min_dist = min([math.hypot(x, y) for x, y in points])
-        error = min_dist - self.DESIRED_DISTANCE
-        steering_angle = (
-            self.pid.update(error, rclpy.time.Time.from_msg(msg.header.stamp))
-            * -self.SIDE
-        )
-        speed = self.VELOCITY
-
-        # Debug info
-        # self.get_logger().info(
-        #     # f"{len(msg.ranges)} -> {len(points)} points, " +
-        #     f"Wall dist: {min_dist:4.3f} m, "
-        #     f"Angle: {steering_angle:5.2f} rad =  {math.degrees(steering_angle):3.0f}°, "
-        #     # f"{speed:.2f} m/s"
-        # )
-
-        # Publish filtered LaserScan data
-        filtered_msg = msg
-        filtered_msg.header.stamp = self.get_clock().now().to_msg()
-        filtered_msg.ranges = filtered_ranges
-        self.filtered_pub.publish(filtered_msg)
-
-        # Publish closest point line
-        # TODO Could be cleaner
-        closest_point = points[0]
-        for point in points:
-            if math.hypot(*point) < math.hypot(*closest_point):
-                closest_point = point
-        VisualizationTools.plot_line(
-            (0.0, closest_point[0]),
-            (0.0, closest_point[1]),
-            self.line_pub,
-            color=(0.0, 1.0, 1.0),
-            frame="/laser",
-        )
-
-        # Drive
-        self.drive_pub.publish(self.create_drive_message(steering_angle, speed))
-=======
         """Called on a new laser scan result. Updates the wall follower's drive command."""
         ranges = np.array(msg.ranges)
         angles = np.linspace(msg.angle_min, msg.angle_max, len(ranges))
@@ -317,7 +200,6 @@
                 f"Angle: {steering_angle:5.2f} rad = {math.degrees(steering_angle):3.0f}°, "
                 f"{speed:.2f} m/s"
             )
->>>>>>> 10408025
 
     def parameters_callback(self, params):
         """
