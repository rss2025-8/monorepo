from launch import LaunchDescription
from launch_ros.actions import Node
from launch.actions import IncludeLaunchDescription
from launch_xml.launch_description_sources import XMLLaunchDescriptionSource
import os
from ament_index_python.packages import get_package_share_directory


def generate_launch_description():
    ld = LaunchDescription()

    building_yaml = os.path.join(
<<<<<<< HEAD
        get_package_share_directory("racecar_simulator"), "maps", "building_31.yaml"
=======
        get_package_share_directory('racecar_simulator'),
        'maps',
        'stata_basement.yaml'
>>>>>>> 10408025
    )

    map_server = Node(
        package="nav2_map_server",
        executable="map_server",
        name="map_server",
        output="screen",
        parameters=[{"yaml_filename": building_yaml}],
    )

    lifecycle_manager = Node(
        package="nav2_lifecycle_manager",
        executable="lifecycle_manager",
        name="lifecycle_manager",
        output="screen",
        parameters=[{"autostart": True, "node_names": ["map_server"]}],
    )

    racecar_model = IncludeLaunchDescription(
        XMLLaunchDescriptionSource(
            [
                os.path.join(
                    get_package_share_directory("racecar_simulator"), "launch"
                ),
                "/racecar_model.launch.xml",
            ]
        )
    )

    config = os.path.join(
        get_package_share_directory("racecar_simulator"), "params.yaml"
    )

    racecar_simulator = Node(
        package="racecar_simulator",
        executable="simulate",
        name="racecar_simulator",
        output="screen",
        parameters=[config],
    )

    ld.add_action(map_server)
    ld.add_action(lifecycle_manager)
    ld.add_action(racecar_model)
    ld.add_action(racecar_simulator)

    return ld<|MERGE_RESOLUTION|>--- conflicted
+++ resolved
@@ -10,13 +10,9 @@
     ld = LaunchDescription()
 
     building_yaml = os.path.join(
-<<<<<<< HEAD
-        get_package_share_directory("racecar_simulator"), "maps", "building_31.yaml"
-=======
         get_package_share_directory('racecar_simulator'),
         'maps',
         'stata_basement.yaml'
->>>>>>> 10408025
     )
 
     map_server = Node(
