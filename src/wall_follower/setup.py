--- conflicted
+++ resolved
@@ -10,17 +10,6 @@
     version="0.0.0",
     packages=find_packages(exclude=["test"]),
     data_files=[
-<<<<<<< HEAD
-        ("share/" + package_name, ["package.xml", "wall_follower/params.yaml"]),
-        ("share/ament_index/resource_index/packages", ["resource/" + package_name]),
-        (
-            "share/wall_follower/launch",
-            glob.glob(os.path.join("launch", "*launch.xml")),
-        ),
-        ("share/wall_follower/launch", glob.glob(os.path.join("launch", "*launch.py"))),
-    ],
-    install_requires=["setuptools"],
-=======
         ('share/'+package_name, ['package.xml', "wall_follower/params.yaml"]),
         ('share/ament_index/resource_index/packages',
             ['resource/' + package_name]),
@@ -29,7 +18,6 @@
         ('share/wall_follower/config', glob.glob(os.path.join('config', '*.yaml')))],
 
     install_requires=['setuptools'],
->>>>>>> 10408025
     zip_safe=True,
     maintainer="Sebastian",
     maintainer_email="sebastianag2002@gmail.com",
@@ -37,18 +25,11 @@
     license="Apache License, Version 2.0",
     tests_require=["pytest"],
     entry_points={
-<<<<<<< HEAD
-        "console_scripts": [
-            "wall_follower = wall_follower.wall_follower:main",
-            "viz_example = wall_follower.viz_example:main",
-            "test_wall_follower = wall_follower.test_wall_follower:main",
-=======
         'console_scripts': [
             'wall_follower = wall_follower.wall_follower:main',
 	        'viz_example = wall_follower.viz_example:main',
         	'test_wall_follower = wall_follower.test_wall_follower:main',
             'sim_drive_mux = wall_follower.sim_drive_mux:main',
->>>>>>> 10408025
         ],
     },
 )